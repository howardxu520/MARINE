<<<<<<< HEAD
set -e
=======
#!/bin/bash
set -e  # Exit immediately if a command exits with a non-zero status
>>>>>>> 4f8af280

mypython=$1

echo "Python is $mypython"


# MARINE environment variable must be set from main marine directory:
#     export MARINE=$(pwd)

echo "Running bulk tests..."

tests_folder="strandedness_tests/"

echo "Bulk tests scripts"
ls -lh $MARINE/tests/$tests_folder/scripts/

for t in "no_edits_edge_case_test" "F1R2_pair_test-single_end_mode_sailor" "F1R2_pair_test-single_end_mode" "F1R2_pair_test" "F2R1_end_second_in_pair_test" "same_pos_dif_reads_test" "tax1bp3_chr17_3665556_read_test" "pair_test" "unstranded_pair_test"
do
    echo $t
    echo "Removing old files..."
    rm $MARINE/tests/$tests_folder$t/* -r || true

    echo "Running tests..."
    bash $MARINE/tests/$tests_folder/scripts/$t.sh $mypython
   
done


echo "Running single-cell tests..."


tests_folder="singlecell_tests/"

echo "SC tests scripts"
ls -lh $MARINE/tests/$tests_folder/scripts/


for t in "only_5_cells_test" "only_5_cells_bulk_mode_test" "only_5_cells_all_cells_coverage_test" "long_read_sc_test" "edge_case_test" "edge_case_dist_filter_test"

do
    echo $t
    echo "Removing old files..."
    rm $MARINE/tests/$tests_folder$t/* -r || true

    echo "Running tests..."
    bash $MARINE/tests/$tests_folder/scripts/$t.sh $mypython
   
done


echo "Checking results..."
$mypython $MARINE/tests/integration_tests_auto_check.py tests

exitcode=$?

echo "Exit code: $exitcode"
exit $exitcode<|MERGE_RESOLUTION|>--- conflicted
+++ resolved
@@ -1,9 +1,5 @@
-<<<<<<< HEAD
-set -e
-=======
 #!/bin/bash
 set -e  # Exit immediately if a command exits with a non-zero status
->>>>>>> 4f8af280
 
 mypython=$1
 
